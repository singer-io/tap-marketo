--- conflicted
+++ resolved
@@ -3,11 +3,7 @@
 from setuptools import setup
 
 setup(name='tap-marketo',
-<<<<<<< HEAD
       version='2.6.1',
-=======
-      version='2.6.0',
->>>>>>> 7f5cce78
       description='Singer.io tap for extracting data from the Marketo API',
       author='Stitch',
       url='http://singer.io',
