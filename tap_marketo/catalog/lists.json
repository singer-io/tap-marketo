--- conflicted
+++ resolved
@@ -1,11 +1,7 @@
 {
     "tap_stream_id": "lists",
     "stream": "lists",
-<<<<<<< HEAD
-  "replication_key": "updatedAt",
-=======
     "replication_key": "updatedAt",
->>>>>>> 7d122f5b
     "replication_method": "INCREMENTAL",
     "key_properties": ["id"],
     "schema": {
