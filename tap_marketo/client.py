--- conflicted
+++ resolved
@@ -247,13 +247,6 @@
             singer.log_info("Corona not supported.")
             return False
         else:
-<<<<<<< HEAD
-            LOGGER.info("Corona is supported.")
-            export_id = data["result"][0]["exportId"]
-            endpoint = self.get_bulk_endpoint("leads", "cancel", export_id)
-            self.request("POST", endpoint)
-=======
             singer.log_info("Corona is supported.")
-            self.cancel_export(data["exportId"])
->>>>>>> 7d122f5b
+            self.cancel_export(data["result"][0]["exportId"])
             return True