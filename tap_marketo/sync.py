--- conflicted
+++ resolved
@@ -185,13 +185,9 @@
     
     return state, record_count
 
-<<<<<<< HEAD
 def get_or_create_export_for_activities(client, state, stream):
-    export_id = bookmarks.get_bookmark(state, stream["stream"], "export_id")
-=======
-def get_or_create_export(client, state, stream):
     export_id = bookmarks.get_bookmark(state, stream["tap_stream_id"], "export_id")
->>>>>>> 85b2677d
+
     if not export_id:
         # Stream names for activities are `activities_X` where X is the
         # activity type id in Marketo. We need the activity type id to
@@ -220,11 +216,7 @@
     return export_id
 
 
-<<<<<<< HEAD
 def update_state_with_export_info(state, stream, bookmark=None, export_id=None, export_end=None):
-=======
-def update_activity_state(state, stream, bookmark=None, export_id=None, export_end=None):
->>>>>>> 85b2677d
     state = bookmarks.write_bookmark(state, stream["tap_stream_id"], "export_id", export_id)
     state = bookmarks.write_bookmark(state, stream["tap_stream_id"], "export_end", export_end)
     if bookmark:
@@ -281,13 +273,9 @@
 
         # The new start date is the end of the previous export. Update
         # the bookmark to the end date and continue with the next export.
-<<<<<<< HEAD
+
         start_date = bookmarks.get_bookmark(state, stream["stream"], "export_end")
         update_state_with_export_info(state, stream, bookmark=start_date)
-=======
-        start_date = bookmarks.get_bookmark(state, stream["tap_stream_id"], "export_end")
-        update_activity_state(state, stream, bookmark=start_date)
->>>>>>> 85b2677d
         start_pen = pendulum.parse(start_date)
 
     return state, record_count
